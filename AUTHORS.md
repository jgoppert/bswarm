# Authors
jgoppert: James Goppert
<<<<<<< HEAD
prabhu8: Suhrut Prabhu
fishabh: Rishabh Gupta
=======
taashikapoor: Taashi Kapoor
fishabh: Rishabh Gupta
alextmoore98: Alex Moore
>>>>>>> e1aab185
<|MERGE_RESOLUTION|>--- conflicted
+++ resolved
@@ -1,10 +1,6 @@
 # Authors
 jgoppert: James Goppert
-<<<<<<< HEAD
-prabhu8: Suhrut Prabhu
-fishabh: Rishabh Gupta
-=======
 taashikapoor: Taashi Kapoor
 fishabh: Rishabh Gupta
 alextmoore98: Alex Moore
->>>>>>> e1aab185
+prabhu8: Suhrut Prabhu