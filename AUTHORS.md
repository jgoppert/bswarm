# Authors
jgoppert: James Goppert
<<<<<<< HEAD
Sidharth-Prasad: Sidharth Prasad
=======
taashikapoor: Taashi Kapoor
fishabh: Rishabh Gupta
alextmoore98: Alex Moore
>>>>>>> e1aab185
<|MERGE_RESOLUTION|>--- conflicted
+++ resolved
@@ -1,9 +1,6 @@
 # Authors
 jgoppert: James Goppert
-<<<<<<< HEAD
-Sidharth-Prasad: Sidharth Prasad
-=======
 taashikapoor: Taashi Kapoor
 fishabh: Rishabh Gupta
 alextmoore98: Alex Moore
->>>>>>> e1aab185
+Sidharth-Prasad: Sidharth Prasad