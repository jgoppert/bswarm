# Authors
<<<<<<< HEAD
jpgoppert: James Goppert
AzizFS: Aziz
=======
jgoppert: James Goppert
taashikapoor: Taashi Kapoor
fishabh: Rishabh Gupta
AlexanderJChapa: Alexander Chapa
alextmoore98: Alex Moore
Sidharth-Prasad: Sidharth Prasad
prabhu8: Suhrut Prabhu
>>>>>>> c724ffb9
<|MERGE_RESOLUTION|>--- conflicted
+++ resolved
@@ -1,13 +1,9 @@
 # Authors
-<<<<<<< HEAD
-jpgoppert: James Goppert
+jgoppert: James Goppert
 AzizFS: Aziz
-=======
-jgoppert: James Goppert
 taashikapoor: Taashi Kapoor
 fishabh: Rishabh Gupta
 AlexanderJChapa: Alexander Chapa
 alextmoore98: Alex Moore
 Sidharth-Prasad: Sidharth Prasad
-prabhu8: Suhrut Prabhu
->>>>>>> c724ffb9
+prabhu8: Suhrut Prabhu