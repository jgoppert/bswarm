# Authors
jgoppert: James Goppert
<<<<<<< HEAD
alextmoore98: Alex Moore
=======
fishabh: Rishabh Gupta
>>>>>>> 38774ce5
<|MERGE_RESOLUTION|>--- conflicted
+++ resolved
@@ -1,7 +1,4 @@
 # Authors
 jgoppert: James Goppert
-<<<<<<< HEAD
 alextmoore98: Alex Moore
-=======
-fishabh: Rishabh Gupta
->>>>>>> 38774ce5
+fishabh: Rishabh Gupta